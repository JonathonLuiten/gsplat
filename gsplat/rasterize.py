"""Python bindings for custom Cuda functions"""

from typing import Optional

import torch
from jaxtyping import Float, Int
from torch import Tensor
from torch.autograd import Function

import gsplat.cuda as _C
from .bin_and_sort_gaussians import bin_and_sort_gaussians
from .compute_cumulative_intersects import compute_cumulative_intersects


class RasterizeGaussians(Function):
    """Rasterizes 2D gaussians by sorting and binning gaussian intersections for each tile and returns an output image using alpha-compositing.

    Args:
        xys (Tensor): xy coords of 2D gaussians.
        depths (Tensor): depths of 2D gaussians.
        radii (Tensor): radii of 2D gaussians
        conics (Tensor): conics (inverse of covariance) of 2D gaussians in upper triangular format
        num_tiles_hit (Tensor): number of tiles hit per gaussian
        colors (Tensor): colors associated with the gaussians.
        opacity (Tensor): opacity associated with the gaussians.
        img_height (int): height of the rendered image.
        img_width (int): width of the rendered image.
        background (Tensor): background color

    Returns:
        A Tensor:

        - **out_img** (Tensor): 3-channel RGB rendered output image.
        - **out_alpha** (Tensor): Alpha channel of the rendered output image.
    """

    @staticmethod
    def forward(
        ctx,
        xys: Float[Tensor, "*batch 2"],
        depths: Float[Tensor, "*batch 1"],
        radii: Float[Tensor, "*batch 1"],
        conics: Float[Tensor, "*batch 3"],
        num_tiles_hit: Int[Tensor, "*batch 1"],
        colors: Float[Tensor, "*batch channels"],
        opacity: Float[Tensor, "*batch 1"],
        img_height: int,
        img_width: int,
        background: Optional[Float[Tensor, "channels"]] = None,
    ):
        if colors.dtype == torch.uint8:
            # make sure colors are float [0,1]
            colors = colors.float() / 255

        if background is not None:
            assert (
                background.shape[0] == colors.shape[-1]
            ), f"incorrect shape of background color tensor, expected shape {colors.shape[-1]}"
        else:
            background = torch.ones(3, dtype=torch.float32, device=colors.device)

        if xys.ndimension() != 2 or xys.size(1) != 2:
            raise ValueError("xys must have dimensions (N, 2)")

        if colors.ndimension() != 2 or colors.size(1) != 3:
            raise ValueError("colors must have dimensions (N, 3)")

        num_points = xys.size(0)
        BLOCK_X, BLOCK_Y = 16, 16
        tile_bounds = (
            (img_width + BLOCK_X - 1) // BLOCK_X,
            (img_height + BLOCK_Y - 1) // BLOCK_Y,
            1,
        )
        block = (BLOCK_X, BLOCK_Y, 1)
        img_size = (img_width, img_height, 1)

        num_intersects, cum_tiles_hit = compute_cumulative_intersects(
            num_points, num_tiles_hit
        )

        (
            isect_ids_unsorted,
            gaussian_ids_unsorted,
            isect_ids_sorted,
            gaussian_ids_sorted,
            tile_bins,
        ) = bin_and_sort_gaussians(
            num_points, num_intersects, xys, depths, radii, cum_tiles_hit, tile_bounds
        )

        out_img, final_Ts, final_idx = _C.rasterize_forward(
            tile_bounds,
            block,
            img_size,
            gaussian_ids_sorted.contiguous(),
            tile_bins,
            xys.contiguous(),
            conics.contiguous(),
            colors.contiguous(),
            opacity.contiguous(),
            background.contiguous(),
        )

        ctx.img_width = img_width
        ctx.img_height = img_height
        ctx.save_for_backward(
            gaussian_ids_sorted,
            tile_bins,
            xys,
            conics,
            colors,
            opacity,
            background,
            final_Ts,
            final_idx,
        )
        out_alpha = 1 - final_Ts

        return out_img, out_alpha

    @staticmethod
    def backward(ctx, v_out_img, v_out_alpha=None):
        img_height = ctx.img_height
        img_width = ctx.img_width

        if v_out_alpha is None:
            v_out_alpha = torch.zeros_like(v_out_img[..., 0])

        (
            gaussian_ids_sorted,
            tile_bins,
            xys,
            conics,
            colors,
            opacity,
            background,
            final_Ts,
            final_idx,
        ) = ctx.saved_tensors

        v_xy, v_conic, v_colors, v_opacity = _C.rasterize_backward(
            img_height,
            img_width,
            gaussian_ids_sorted.contiguous(),
            tile_bins,
<<<<<<< HEAD
            xys.contiguous().cuda(),
            conics.contiguous().cuda(),
            colors.contiguous().cuda(),
            opacity.contiguous().cuda(),
            background.contiguous().cuda(),
            final_Ts.contiguous().cuda(),
            final_idx.contiguous().cuda(),
            v_out_img.contiguous().cuda(),
            v_out_alpha.contiguous().cuda(),
=======
            xys.contiguous(),
            conics.contiguous(),
            colors.contiguous(),
            opacity.contiguous(),
            background.contiguous(),
            final_Ts.contiguous(),
            final_idx.contiguous(),
            v_out_img.contiguous(),
>>>>>>> 18946135
        )

        return (
            v_xy,  # xys
            None,  # depths
            None,  # radii
            v_conic,  # conics
            None,  # num_tiles_hit
            v_colors,  # colors
            v_opacity,  # opacity
            None,  # img_height
            None,  # img_width
            None,  # background
        )<|MERGE_RESOLUTION|>--- conflicted
+++ resolved
@@ -144,7 +144,6 @@
             img_width,
             gaussian_ids_sorted.contiguous(),
             tile_bins,
-<<<<<<< HEAD
             xys.contiguous().cuda(),
             conics.contiguous().cuda(),
             colors.contiguous().cuda(),
@@ -154,16 +153,6 @@
             final_idx.contiguous().cuda(),
             v_out_img.contiguous().cuda(),
             v_out_alpha.contiguous().cuda(),
-=======
-            xys.contiguous(),
-            conics.contiguous(),
-            colors.contiguous(),
-            opacity.contiguous(),
-            background.contiguous(),
-            final_Ts.contiguous(),
-            final_idx.contiguous(),
-            v_out_img.contiguous(),
->>>>>>> 18946135
         )
 
         return (
