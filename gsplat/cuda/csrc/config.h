<<<<<<< HEAD
#define MAX_BLOCK_SIZE ( 24 * 24 )
=======
#define MAX_BLOCK_SIZE ( 16 * 16 )
>>>>>>> 10bc1d0c
#define N_THREADS 256

#define MAX_REGISTER_CHANNELS 3

#define CUDA_CALL(x)                                                           \
    do {                                                                       \
        if ((x) != cudaSuccess) {                                              \
            printf(                                                            \
                "Error at %s:%d - %s\n",                                       \
                __FILE__,                                                      \
                __LINE__,                                                      \
                cudaGetErrorString(cudaGetLastError())                         \
            );                                                                 \
            exit(EXIT_FAILURE);                                                \
        }                                                                      \
    } while (0)<|MERGE_RESOLUTION|>--- conflicted
+++ resolved
@@ -1,8 +1,4 @@
-<<<<<<< HEAD
-#define MAX_BLOCK_SIZE ( 24 * 24 )
-=======
 #define MAX_BLOCK_SIZE ( 16 * 16 )
->>>>>>> 10bc1d0c
 #define N_THREADS 256
 
 #define MAX_REGISTER_CHANNELS 3
